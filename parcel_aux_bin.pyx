--- conflicted
+++ resolved
@@ -524,17 +524,14 @@
         dm_high = dms_hi[k]
 
         Nk_new = Nk*1.0
-<<<<<<< HEAD
-        Mk_new = Mk + Nk*dm
-
-        x_low = xk + dm
-        x_high = xkp1 + dm
-=======
+        #Mk_new = Mk + Nk*dm
+
+        #x_low = xk + dm
+        #x_high = xkp1 + dm
         Mk_new = Mk + Nk*0.5*(dm_high + dm_low)
         
         x_low = xk + dm_low
         x_high = xkp1 + dm_high
->>>>>>> aa547d19
 
         ## Check if things were made too small and adjust
         # - should no longer be triggered 8/8/2013
@@ -705,28 +702,22 @@
                 print "k", k, "no mass in bin"
             continue
 
-<<<<<<< HEAD
-        dm_dt = growth_rate(mean_r, mean_r_dry, T, P, S, kappa, rho_air, dt)
-        dms_dt[k] = dm_dt 
-=======
+
+        ##dm_dt = growth_rate(mean_r, mean_r_dry, T, P, S, kappa, rho_air, dt)
+        ##dms_dt[k] = dm_dt 
         #dm_dt = growth_rate(mean_r, mean_r_dry, T, P, S, kappa, rho_air)
         #dms_dt[k] = dm_dt
         dm_dt_low = growth_rate(m_to_r(xk, rho_w), mean_r_dry, T, P, S, kappa, rho_air)
         dm_dt_high = growth_rate(m_to_r(xkp1, rho_w), mean_r_dry, T, P, S, kappa, rho_air)
         dms_dt[:, k] = (dm_dt_low, dm_dt_high)
->>>>>>> aa547d19
 
         
         ## To more accurately estimate the change in cloud droplet water, 
         ## integrate the growth rate over the bin
-<<<<<<< HEAD
         xk = xks[k]
         xkp1 = xks[k+1]
         #Tot_add = bin_growth_integrate(mean_r_dry, T, P, S, kappa, rho_air,
         #                               xk, xkp1, Nk, Mk)
-        
-=======
->>>>>>> aa547d19
         Tot_add = 0.0
         dx = (xkp1 - xk)/(100.)
         for i in range(1, 100):
